--- conflicted
+++ resolved
@@ -157,11 +157,7 @@
 
     if (token != null) {
       profile = await plugin.getUserProfile();
-<<<<<<< HEAD
-      if (token.isAllowed(FacebookPermission.email))
-=======
-      if (token.permissions?.contains(FacebookPermission.email.name) ?? false) {
->>>>>>> 255bef23
+      if (token.isAllowed(FacebookPermission.email)) {
         email = await plugin.getUserEmail();
       }
       imageUrl = await plugin.getProfileImageUrl(width: 100);
